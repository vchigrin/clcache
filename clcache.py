--- conflicted
+++ resolved
@@ -31,11 +31,6 @@
 import codecs
 from collections import defaultdict, namedtuple
 import cPickle as pickle
-<<<<<<< HEAD
-import ctypes
-
-=======
->>>>>>> 3d211721
 import hashlib
 import json
 import os
@@ -48,34 +43,25 @@
 import multiprocessing
 import re
 
-<<<<<<< HEAD
-Manifest = namedtuple('Manifest', ['includeFiles', 'hashes'])
-
-# Manifest file will have at most this number of hash lists in it. Need to avoid
-# manifests grow too large.
-MAX_MANIFEST_HASHES = 100
-
-# Size of buffers or pipes, used by daemons.
-PIPE_BUFFER_SIZE = 1024
-
-=======
 HASH_ALGORITHM = hashlib.md5
 
 # Manifest file will have at most this number of hash lists in it. Need to avoi
 # manifests grow too large.
 MAX_MANIFEST_HASHES = 100
 
->>>>>>> 3d211721
 # String, by which BASE_DIR will be replaced in paths, stored in manifests.
 # ? is invalid character for file name, so it seems ok
 # to use it as mark for relative path.
 BASEDIR_REPLACEMENT = '?'
 
-<<<<<<< HEAD
-def cacheLock(cache):
-    name = cache.cacheDirectory().replace(':', '-').replace('\\','-')
-    result = NamedLock(name, NamedLock.INFINITE)
-    return result
+# Size of buffers or pipes, used by daemons.
+PIPE_BUFFER_SIZE = 1024
+
+# includeFiles - list of paths toi include files, which this source file use.
+# hashes - dictionary.
+# Key - cumulative hash of all include files in includeFiles;
+# Value - key in the cache, under which output file is stored.
+Manifest = namedtuple('Manifest', ['includeFiles', 'hashes'])
 
 # It is expected that during building we have only few possible
 # PATH variants, so caching should work great here in dameon mode.
@@ -93,20 +79,6 @@
 def get_header_key(path, mtime):
     return '{mtime}:{path}'.format(mtime=mtime, path=path)
 
-
-class LockException(Exception):
-    pass
-
-class NamedLock:
-    """Wrapper around named mutex in session namespace.
-    """
-=======
-# includeFiles - list of paths toi include files, which this source file use.
-# hashes - dictionary.
-# Key - cumulative hash of all include files in includeFiles;
-# Value - key in the cache, under which output file is stored.
-Manifest = namedtuple('Manifest', ['includeFiles', 'hashes'])
-
 class ObjectCacheLockException(Exception):
     pass
 
@@ -120,22 +92,14 @@
 class ObjectCacheLock:
     """ Implements a lock for the object cache which
     can be used in 'with' statements. """
->>>>>>> 3d211721
     INFINITE = 0xFFFFFFFF
 
     def __init__(self, mutexName, timeoutMs):
         mutexName = 'Local\\' + mutexName
-<<<<<<< HEAD
-        self._mutex = ctypes.windll.kernel32.CreateMutexW(
-            ctypes.c_int(0),
-            ctypes.c_int(0),
-            ctypes.c_wchar_p(mutexName))
-=======
         self._mutex = windll.kernel32.CreateMutexW(
             wintypes.c_int(0),
             wintypes.c_int(0),
             unicode(mutexName))
->>>>>>> 3d211721
         self._timeoutMs = timeoutMs
         self._acquired = False
         assert self._mutex
@@ -149,25 +113,6 @@
             self.release()
 
     def __del__(self):
-<<<<<<< HEAD
-        ctypes.windll.kernel32.CloseHandle(self._mutex)
-
-    def acquire(self):
-        WAIT_ABANDONED = 0x00000080
-        result = ctypes.windll.kernel32.WaitForSingleObject(
-            self._mutex, ctypes.c_int(self._timeoutMs))
-        if result != 0 and result != WAIT_ABANDONED:
-            errorString ='Error! WaitForSingleObject returns {result}, last error {error}'.format(
-                result=result,
-                error=ctypes.windll.kernel32.GetLastError())
-            raise LockException(errorString)
-        self._acquired = True
-
-    def release(self):
-        ctypes.windll.kernel32.ReleaseMutex(self._mutex)
-        self._acquired = False
-
-=======
         windll.kernel32.CloseHandle(self._mutex)
 
     def acquire(self):
@@ -184,7 +129,6 @@
     def release(self):
         windll.kernel32.ReleaseMutex(self._mutex)
         self._acquired = False
->>>>>>> 3d211721
 
 class ObjectCache:
     def __init__(self):
@@ -192,85 +136,44 @@
             self.dir = os.environ["CLCACHE_DIR"]
         except KeyError:
             self.dir = os.path.join(os.path.expanduser("~"), "clcache")
-<<<<<<< HEAD
+        lockName = self.cacheDirectory().replace(':', '-').replace('\\', '-')
+        self.lock = ObjectCacheLock(lockName, 10 * 1000)
+
         self.tempDir = os.path.join(self.dir, '.temp')
         self.daemonsDir = os.path.join(self.dir, '.daemons')
+        self.manifestsDir = os.path.join(self.dir, "manifests")
+        self.objectsDir = os.path.join(self.dir, "objects")
 
         # Creates both self.dir and self.tempDir if neccessary
-        if not (os.path.exists(self.tempDir) and os.path.exists(self.daemonsDir)):
+        if (not (os.path.exists(self.tempDir)) or
+            not (os.path.exists(self.daemonsDir)) or
+            not (os.path.exists(self.manifestsDir)) or
+            not (os.path.exists(self.objectsDir))):
         # Guarded by lock to avoid exceptions when multiple processes started
         # and try to create the same dir.
-            with cacheLock(self):
+            with self.lock:
                 if not os.path.exists(self.tempDir):
                     os.makedirs(self.tempDir)
                 if not os.path.exists(self.daemonsDir):
                     os.makedirs(self.daemonsDir)
-=======
-        if not os.path.exists(self.dir):
-            os.makedirs(self.dir)
-        self.manifestsDir = os.path.join(self.dir, "manifests")
-        if not os.path.exists(self.manifestsDir):
-            os.makedirs(self.manifestsDir)
-        self.objectsDir = os.path.join(self.dir, "objects")
-        if not os.path.exists(self.objectsDir):
-            os.makedirs(self.objectsDir)
-        lockName = self.cacheDirectory().replace(':', '-').replace('\\', '-')
-        self.lock = ObjectCacheLock(lockName, 10 * 1000)
->>>>>>> 3d211721
+                if not os.path.exists(self.manifestsDir):
+                    os.makedirs(self.manifestsDir)
+                if not os.path.exists(self.objectsDir):
+                    os.makedirs(self.objectsDir)
 
     def cacheDirectory(self):
         return self.dir
 
     def clean(self, stats, maximumSize):
-<<<<<<< HEAD
-        # Ensure other processes will not touch cache during cleaning
-        stats.ensureLoadedAndLocked()
-        currentSize = stats.currentCacheSize()
-        if currentSize < maximumSize:
-            return
-        # Free at least 10% to avoid too often cleanups and performance degradation
-        # on large caches.
-        maxSizeAfterCleanup = maximumSize * 0.9
-=======
         with self.lock:
             currentSize = stats.currentCacheSize()
             if currentSize < maximumSize:
                 return
->>>>>>> 3d211721
 
             # Free at least 10% to avoid cleaning up too often which
             # is a big performance hit with large caches.
             effectiveMaximumSize = maximumSize * 0.9
 
-<<<<<<< HEAD
-        objectInfos = [(os.stat(fn), fn) for fn in objects]
-        objectInfos.sort(key=lambda t: t[0].st_atime)
-        for stat, fn in objectInfos:
-            rmtree(os.path.split(fn)[0])
-            currentSize -= stat.st_size
-            if currentSize < maxSizeAfterCleanup:
-                break
-        stats.setCacheSize(currentSize)
-
-    def removeObjects(self, stats, removedObjects):
-        if len(removedObjects) == 0:
-            return
-        # Ensure other processes will not touch cache during cleaning
-        stats.ensureLoadedAndLocked()
-        currentSize = stats.currentCacheSize()
-        for hash in removedObjects:
-            dirPath = os.path.join(self.dir, hash)
-            if not os.path.exists(dirPath):
-                continue  # May be if object already evicted.
-            objectPath = os.path.join(dirPath, "object")
-            if os.path.exists(objectPath):
-                # May be absent if this if cached compiler
-                # output (for preprocess-only).
-                fileStat = os.stat(objectPath)
-                currentSize -= fileStat.st_size
-            rmtree(dirPath)
-        stats.setCacheSize(currentSize)
-=======
             objects = [os.path.join(root, "object")
                        for root, folder, files in os.walk(self.objectsDir)
                        if "object" in files]
@@ -327,48 +230,8 @@
             sys.exit(preprocessor.returncode)
 
         normalizedCmdLine = self._normalizedCommandLine(commandLine)
->>>>>>> 3d211721
-
-    def getManifestHash(self, compilerBinary, commandLine, sourceFile):
+
         stat = os.stat(compilerBinary)
-<<<<<<< HEAD
-        # NOTE: We intentionally do not normalize command line to include
-        # preprocessor options. In direct mode we do not perform
-        # preprocessing before cache lookup, so all parameters are important
-        additionalData = '{mtime}{size}{cmdLine}'.format(
-            mtime=stat.st_mtime,
-            size=stat.st_size,
-            cmdLine=' '.join(commandLine));
-        return getFileHash(sourceFile, additionalData)
-
-    def hasEntry(self, key):
-        return os.path.exists(self.cachedObjectName(key)) or os.path.exists(self._cachedCompilerOutputName(key))
-
-    def setEntry(self, key, objectFileName, compilerOutput, compilerStderr):
-        if not os.path.exists(self._cacheEntryDir(key)):
-            os.makedirs(self._cacheEntryDir(key))
-        if objectFileName != '':
-            copyOrLink(objectFileName, self.cachedObjectName(key))
-        open(self._cachedCompilerOutputName(key), 'w').write(compilerOutput)
-        if compilerStderr != '':
-            open(self._cachedCompilerStderrName(key), 'w').write(compilerStderr)
-
-    def setManifest(self, manifestHash, manifest):
-        if not os.path.exists(self._cacheEntryDir(manifestHash)):
-            os.makedirs(self._cacheEntryDir(manifestHash))
-        with open(self._manifestName(manifestHash), 'wb') as outFile:
-            pickle.dump(manifest, outFile)
-
-    def getManifest(self, manifestHash):
-        fileName = self._manifestName(manifestHash)
-        if not os.path.exists(fileName):
-            return None
-        # TODO: Locking if somebody decide compile the same file with the same
-        # options on the same cache (A bit paranoid situation)
-        with open(fileName, 'rb') as inFile:
-            return pickle.load(inFile)
-        return manifest
-=======
         h = HASH_ALGORITHM()
         h.update(str(stat.st_mtime))
         h.update(str(stat.st_size))
@@ -417,7 +280,6 @@
                 except:
                     # Seems, file is corrupted
                     return None
->>>>>>> 3d211721
 
     def cachedObjectName(self, key):
         return os.path.join(self._cacheEntryDir(key), "object")
@@ -431,7 +293,6 @@
             return open(fileName, 'r').read()
         return ''
 
-<<<<<<< HEAD
     def getTempFilePath(self, sourceFile):
         ext =  os.path.splitext(sourceFile)[1]
         handle, path = tempfile.mkstemp(suffix=ext, dir=self.tempDir)
@@ -442,20 +303,18 @@
         return os.path.join(self.daemonsDir, str(daemonPid))
 
     def regiterDaemon(self, daemonPid):
-        with cacheLock(self):
+        with self.lock:
             os.makedirs(self.getDaemonDir(daemonPid))
 
     def unregiterDaemon(self, daemonPid):
-        with cacheLock(self):
+        with self.lock:
             rmtree(self.getDaemonDir(daemonPid))
 
     def getAllDaemonPids(self):
-        with cacheLock(self):
+        with self.lock:
             dirs = os.listdir(self.daemonsDir)
         return [int(d) for d in dirs]
 
-=======
->>>>>>> 3d211721
     def _cacheEntryDir(self, key):
         return os.path.join(self.objectsDir, key[:2], key)
 
@@ -471,12 +330,6 @@
     def _cachedCompilerStderrName(self, key):
         return os.path.join(self._cacheEntryDir(key), "stderr.txt")
 
-<<<<<<< HEAD
-    def _manifestName(self, key):
-        return os.path.join(self._cacheEntryDir(key), "manifest.dat")
-
-=======
->>>>>>> 3d211721
     def _normalizedCommandLine(self, cmdline):
         # Remove all arguments from the command line which only influence the
         # preprocessor; the preprocessor's output is already included into the
@@ -542,16 +395,6 @@
 
 
 class CacheStatistics:
-<<<<<<< HEAD
-    def __init__(self, objectCache, cacheLock):
-        # Use two dictionaries to ensure we'll grab cache lock on the smallest
-        # possible time. We collect increment _incremental_stats while possible
-        # and then merge it with stats on disk.
-        self._incremental_stats = defaultdict(int)
-        self._stats = None
-        self._cacheLock = cacheLock
-        self._objectCache = objectCache
-=======
     def __init__(self, objectCache):
         self.objectCache = objectCache
         with objectCache.lock:
@@ -567,59 +410,30 @@
                   "SourceChangedMisses"]:
             if not k in self._stats:
                 self._stats[k] = 0
->>>>>>> 3d211721
 
     def numCallsWithoutSourceFile(self):
-        self.ensureLoadedAndLocked()
         return self._stats["CallsWithoutSourceFile"]
 
     def registerCallWithoutSourceFile(self):
-        self._incremental_stats["CallsWithoutSourceFile"] += 1
+        self._stats["CallsWithoutSourceFile"] += 1
 
     def numCallsWithMultipleSourceFiles(self):
-        self.ensureLoadedAndLocked()
         return self._stats["CallsWithMultipleSourceFiles"]
 
     def registerCallWithMultipleSourceFiles(self):
-        self._incremental_stats["CallsWithMultipleSourceFiles"] += 1
+        self._stats["CallsWithMultipleSourceFiles"] += 1
 
     def numCallsWithPch(self):
-        self.ensureLoadedAndLocked()
         return self._stats["CallsWithPch"]
 
     def registerCallWithPch(self):
-        self._incremental_stats["CallsWithPch"] += 1
+        self._stats["CallsWithPch"] += 1
 
     def numCallsForLinking(self):
-        self.ensureLoadedAndLocked()
         return self._stats["CallsForLinking"]
 
     def registerCallForLinking(self):
-        self._incremental_stats["CallsForLinking"] += 1
-
-    def numEvictedMisses(self):
-        self.ensureLoadedAndLocked()
-        return self._stats["EvictedMisses"]
-
-    def registerEvictedMiss(self):
-        self._registerCacheMiss()
-        self._incremental_stats["EvictedMisses"] += 1
-
-    def numHeaderChangedMisses(self):
-        self.ensureLoadedAndLocked()
-        return self._stats["HeaderChangedMisses"]
-
-    def registerHeaderChangedMiss(self):
-        self._registerCacheMiss()
-        self._incremental_stats["HeaderChangedMisses"] += 1
-
-    def numSourceChangedMisses(self):
-        self.ensureLoadedAndLocked()
-        return self._stats["SourceChangedMisses"]
-
-    def registerSourceChangedMiss(self):
-        self._registerCacheMiss()
-        self._incremental_stats["SourceChangedMisses"] += 1
+        self._stats["CallsForLinking"] += 1
 
     def numEvictedMisses(self):
         return self._stats["EvictedMisses"]
@@ -643,65 +457,29 @@
         self._stats["SourceChangedMisses"] += 1
 
     def numCacheEntries(self):
-        self.ensureLoadedAndLocked()
         return self._stats["CacheEntries"]
 
     def registerCacheEntry(self, size):
-        self._incremental_stats["CacheEntries"] += 1
-        self._incremental_stats["CacheSize"] += size
+        self._stats["CacheEntries"] += 1
+        self._stats["CacheSize"] += size
 
     def currentCacheSize(self):
-        self.ensureLoadedAndLocked()
         return self._stats["CacheSize"]
 
     def setCacheSize(self, size):
-        self.ensureLoadedAndLocked()
         self._stats["CacheSize"] = size
 
     def numCacheHits(self):
-        self.ensureLoadedAndLocked()
         return self._stats["CacheHits"]
 
     def registerCacheHit(self):
-        self._incremental_stats["CacheHits"] += 1
+        self._stats["CacheHits"] += 1
 
     def numCacheMisses(self):
-        self.ensureLoadedAndLocked()
         return self._stats["CacheMisses"]
 
-    def _registerCacheMiss(self):
-        self._incremental_stats["CacheMisses"] += 1
-
-    def ensureLoadedAndLocked(self):
-        if self._stats:
-            return
-        self._cacheLock.acquire()
-        self._stats = PersistentJSONDict(os.path.join(self._objectCache.cacheDirectory(),
-                                                      "stats.txt"))
-        for k in ["CallsWithoutSourceFile",
-                  "CallsWithMultipleSourceFiles",
-                  "CallsWithPch",
-                  "CallsForLinking",
-                  "CacheEntries", "CacheSize",
-                  "CacheHits", "CacheMisses",
-                  "EvictedMisses", "HeaderChangedMisses",
-                  "SourceChangedMisses"]:
-            if not k in self._stats:
-                self._stats[k] = 0
-        for key, value in self._incremental_stats.items():
-            self._stats[key] += value
-        self._incremental_stats = defaultdict(int)
-
-    def resetCounters(self):
-        self.ensureLoadedAndLocked()
-        for k in ["CallsWithoutSourceFile",
-                  "CallsWithMultipleSourceFiles",
-                  "CallsWithPch",
-                  "CallsForLinking",
-                  "CacheHits", "CacheMisses",
-                  "EvictedMisses", "HeaderChangedMisses",
-                  "SourceChangedMisses"]:
-            self._stats[k] = 0
+    def registerCacheMiss(self):
+        self._stats["CacheMisses"] += 1
 
     def resetCounters(self):
         for k in ["CallsWithoutSourceFile",
@@ -714,17 +492,8 @@
             self._stats[k] = 0
 
     def save(self):
-<<<<<<< HEAD
-        self.ensureLoadedAndLocked()
-        self._stats.save()
-        self._cacheLock.release()
-        self._stats = None  # Force reload stats when we'll re-acuire lock
-
-
-=======
         with self.objectCache.lock:
             self._stats.save()
->>>>>>> 3d211721
 
 class AnalysisResult:
     Ok, NoSourceFile, MultipleSourceFilesSimple, \
@@ -747,7 +516,13 @@
         absFilePath = absFilePath.replace(BASEDIR_REPLACEMENT, baseDir, 1)
     if not os.path.exists(absFilePath):
         return None
-    return getFileHash(absFilePath)
+    key = get_header_key(filePath, os.path.getmtime(absFilePath))
+    result = HEADER_HASH_CACHE.get(key)
+    if result is not None:
+        return result
+    result = getFileHash(absFilePath)
+    HEADER_HASH_CACHE[key] = result
+    return result
 
 def getHash(data):
     hasher = HASH_ALGORITHM()
@@ -771,37 +546,6 @@
     # fall back to moving bytes around...
     copyfile(srcFilePath, dstFilePath)
 
-<<<<<<< HEAD
-def getFileHash(filePath, additionalData = None):
-    sha = hashlib.sha1()
-    with open(filePath, 'rb') as inFile:
-        sha.update(inFile.read())
-    if additionalData is not None:
-        sha.update(additionalData)
-    return sha.hexdigest()
-
-def getRelFileHash(filePath, baseDir):
-    absFilePath = filePath
-    if absFilePath.startswith(BASEDIR_REPLACEMENT):
-        if not baseDir:
-            sys.stderr.write('No CLCACHE_BASEDIR set, but found relative path ' + filePath)
-            sys.exit(1)
-        absFilePath = absFilePath.replace(BASEDIR_REPLACEMENT, baseDir, 1)
-    if not os.path.exists(absFilePath):
-        return None
-    key = get_header_key(filePath, os.path.getmtime(absFilePath))
-    result = HEADER_HASH_CACHE.get(key)
-    if result is not None:
-        return result
-    result = getFileHash(absFilePath)
-    HEADER_HASH_CACHE[key] = result
-    return result
-
-def getHash(data):
-    sha = hashlib.sha1()
-    sha.update(data)
-    return sha.hexdigest()
-
 def findCompilerBinary(pathVariable, hint):
     if hint:
         if hint in VERIFIED_COMPILER_HINTS:
@@ -812,11 +556,13 @@
     compiler = COMPILER_PATH_CACHE.get(pathVariable)
     if compiler:
         return compiler
-    try:
-=======
-def findCompilerBinary():
+    compiler = findCompilerBinaryImpl(pathVariable)
+    if compiler:
+        COMPILER_PATH_CACHE[pathVariable] = compiler
+    return compiler
+
+def findCompilerBinaryImpl(pathVariable):
     if "CLCACHE_CL" in os.environ:
->>>>>>> 3d211721
         path = os.environ["CLCACHE_CL"]
         return path if os.path.exists(path) else None
 
@@ -824,41 +570,17 @@
     if frozenByPy2Exe:
         myExecutablePath = unicode(sys.executable, sys.getfilesystemencoding()).upper()
 
-    for dir in os.environ["PATH"].split(os.pathsep):
+    for dir in pathVariable.split(os.pathsep):
         path = os.path.join(dir, "cl.exe")
         if os.path.exists(path):
-<<<<<<< HEAD
-            COMPILER_PATH_CACHE[pathVariable] = path
-            return path
-    except KeyError:
-        for dir in pathVariable.split(os.pathsep):
-            path = os.path.join(dir, "cl.exe")
-            if os.path.exists(path):
-                COMPILER_PATH_CACHE[pathVariable] = path
-=======
             if not frozenByPy2Exe:
                 return path
 
             # Guard against recursively calling ourselves
             if path.upper() != myExecutablePath:
->>>>>>> 3d211721
                 return path
     return None
 
-def copyOrLink(srcFilePath, dstFilePath):
-    if 'CLCACHE_HARDLINK' in os.environ:
-        ok = ctypes.windll.kernel32.CreateHardLinkW(unicode(dstFilePath), unicode(srcFilePath), None)
-        if ok != 0:
-            # Freshen file times to ensure build tool will not be surprised by
-            # "old" file. Note, that this also changes time of file in cache and
-            # theoretically, in other directories too.
-            os.utime(dstFilePath, None)
-            return
-        sys.stderr.write('clcache warning: Failed hardlink {src} to {dst}. Error {error}. Try to copy file\n'.format(
-            src=srcFilePath,
-            dst=dstFilePath,
-            error=ctypes.windll.kernel32.GetLastError()))
-    copyfile(srcFilePath, dstFilePath)
 
 def printTraceStatement(msg):
     if "CLCACHE_LOG" in os.environ:
@@ -871,12 +593,8 @@
     if line[start] == '"' and line[end-1] == '"' and start != (end-1):
         start += 1
         end -= 1
-<<<<<<< HEAD
-    return line[start:end].replace('\\"','"')
-=======
     # Unescape quotes.
     return line[start:end].replace('\\"','"').strip()
->>>>>>> 3d211721
 
 def splitCommandsFile(line):
     # Note, we must treat lines in quotes as one argument. We do not use shlex
@@ -886,16 +604,6 @@
     # -I..\\.. -I"..\\..\\lib" -DMYPATH=\\"C:\\Path\\"'
     i = 0
     wordStart = -1
-<<<<<<< HEAD
-    inside_quotes = False
-    result = []
-    while i < len(line):
-        if line[i] == ' ' and not inside_quotes and wordStart >= 0:
-            result.append(extractArgument(line, wordStart, i))
-            wordStart = -1
-        if line[i] == '"' and ((i == 0) or (i > 0 and line[i - 1] != '\\')):
-            inside_quotes = not inside_quotes
-=======
     insideQuotes = False
     result = []
     while i < len(line):
@@ -904,7 +612,6 @@
             wordStart = -1
         if line[i] == '"' and ((i == 0) or (i > 0 and line[i - 1] != '\\')):
             insideQuotes = not insideQuotes
->>>>>>> 3d211721
         if line[i] != ' ' and wordStart < 0:
             wordStart = i
         i += 1
@@ -939,11 +646,7 @@
 
             includeFileContents = rawBytes.decode(encoding) if encoding is not None else rawBytes
 
-<<<<<<< HEAD
-            ret.extend(expandCommandLine(splitCommandsFile(includeFileContents)))
-=======
             ret.extend(expandCommandLine(splitCommandsFile(includeFileContents.strip())))
->>>>>>> 3d211721
         else:
             ret.append(arg)
 
@@ -1032,14 +735,11 @@
     outputFile = None
     if 'Fo' in options:
         outputFile = options['Fo'][0]
-<<<<<<< HEAD
-=======
 
         if os.path.isdir(outputFile):
             srcFileName = os.path.basename(sourceFiles[0])
             outputFile = os.path.join(outputFile,
                                       os.path.splitext(srcFileName)[0] + ".obj")
->>>>>>> 3d211721
     elif preprocessing:
         if 'P' in options:
             # Prerpocess to file.
@@ -1058,13 +758,6 @@
         outputFile = os.path.join(os.getcwd(),
                                   os.path.splitext(srcFileName)[0] + ".obj")
 
-<<<<<<< HEAD
-    if os.path.isdir(outputFile):
-        srcFileName = os.path.basename(sourceFiles[0])
-        outputFile = os.path.join(outputFile,
-                                 os.path.splitext(srcFileName)[0] + ".obj")
-=======
->>>>>>> 3d211721
     # Strip quotes around file names; seems to happen with source files
     # with spaces in their names specified via a response file generated
     # by Visual Studio.
@@ -1086,15 +779,8 @@
     stdout = ''
     stderr = ''
     if captureOutput:
-<<<<<<< HEAD
-        compilerProcess = Popen(realCmdline, stdout=PIPE, stderr=PIPE)
-        stdout, stderr = compilerProcess.communicate()
-        stdout = stdout.replace('\r\n','\n')
-        stderr = stderr.replace('\r\n','\n')
-=======
         compilerProcess = Popen(realCmdline, universal_newlines=True, stdout=PIPE, stderr=PIPE)
         stdout, stderr = compilerProcess.communicate()
->>>>>>> 3d211721
         returnCode = compilerProcess.returncode
     else:
         returnCode = subprocess.call(realCmdline, universal_newlines=True)
@@ -1207,16 +893,10 @@
 
 def printStatistics():
     cache = ObjectCache()
-<<<<<<< HEAD
-    stats = CacheStatistics(cache, cacheLock(cache))
-    cfg = Configuration(cache)
-    print """clcache statistics:
-=======
     with cache.lock:
         stats = CacheStatistics(cache)
         cfg = Configuration(cache)
         print """clcache statistics:
->>>>>>> 3d211721
   current cache dir        : %s
   cache size               : %d bytes
   maximum cache size       : %d bytes
@@ -1226,37 +906,11 @@
   called for linking       : %d
   called w/o sources       : %d
   calls w/ multiple sources: %d
-<<<<<<< HEAD
   calls w/ PCH             : %d
-=======
-  calls w/ PCH:              %d
->>>>>>> 3d211721
   evicted misses           : %d
   header changed misses    : %d
   source changed misses    : %d
   """ % (
-<<<<<<< HEAD
-       cache.cacheDirectory(),
-       stats.currentCacheSize(),
-       cfg.maximumCacheSize(),
-       stats.numCacheEntries(),
-       stats.numCacheHits(),
-       stats.numCacheMisses(),
-       stats.numCallsForLinking(),
-       stats.numCallsWithoutSourceFile(),
-       stats.numCallsWithMultipleSourceFiles(),
-       stats.numCallsWithPch(),
-       stats.numEvictedMisses(),
-       stats.numHeaderChangedMisses(),
-       stats.numSourceChangedMisses())
-
-def resetStatistics():
-  cache = ObjectCache()
-  stats = CacheStatistics(cache, cacheLock(cache))
-  stats.resetCounters()
-  stats.save()
-  print 'Statistics reset'
-=======
            cache.cacheDirectory(),
            stats.currentCacheSize(),
            cfg.maximumCacheSize(),
@@ -1278,17 +932,12 @@
         stats.resetCounters()
         stats.save()
     print 'Statistics reset'
->>>>>>> 3d211721
 
 # Returns pair - list of includes and new compiler output.
 # Output changes if strip is True in that case all lines with include
 # directives are stripped from it
 def getIncludes(compilerOutput, sourceFile, baseDir, strip):
-<<<<<<< HEAD
-    newOutput = ''
-=======
     newOutput = []
->>>>>>> 3d211721
     includesSet = set([])
     reFilePath = re.compile('^Note: including file: *(?P<file_path>.+)$')
     absSourceFile = os.path.normcase(os.path.abspath(sourceFile))
@@ -1298,20 +947,15 @@
         match = reFilePath.match(line.rstrip('\r\n'))
         if match is not None:
             filePath = match.group('file_path')
-<<<<<<< HEAD
-            filePath = os.path.normcase(filePath)
-=======
             filePath = os.path.normcase(os.path.abspath(filePath))
->>>>>>> 3d211721
             if filePath != absSourceFile:
                 if baseDir and filePath.startswith(baseDir):
                     filePath = filePath.replace(baseDir, BASEDIR_REPLACEMENT, 1)
                 includesSet.add(filePath)
         elif strip:
-<<<<<<< HEAD
-            newOutput += line
+            newOutput.append(line)
     if strip:
-        return list(includesSet), newOutput
+        return list(includesSet), '\n'.join(newOutput)
     else:
         return list(includesSet), compilerOutput
 
@@ -1324,23 +968,6 @@
         cfg = Configuration(cache)
         cache.clean(stats, cfg.maximumCacheSize())
 
-=======
-            newOutput.append(line)
-    if strip:
-        return list(includesSet), '\n'.join(newOutput)
-    else:
-        return list(includesSet), compilerOutput
-
-def addObjectToCache(stats, cache, outputFile, compilerOutput, compilerStderr, cachekey):
-    printTraceStatement("Adding file " + outputFile + " to cache using " +
-                        "key " + cachekey)
-    cache.setEntry(cachekey, outputFile, compilerOutput, compilerStderr)
-    if outputFile != '':
-        stats.registerCacheEntry(os.path.getsize(outputFile))
-        cfg = Configuration(cache)
-        cache.clean(stats, cfg.maximumCacheSize())
-
->>>>>>> 3d211721
 def processCacheHit(stats, cache, outputFile, cachekey):
     stats.registerCacheHit()
     stats.save()
@@ -1366,13 +993,8 @@
     printTraceStatement("Finished. Exit code %d" % returnCode)
     return returnCode, compilerOutput, compilerStderr
 
-<<<<<<< HEAD
-def processHeaderChangedMiss(stats, cache, outputFile, manifest, manifestHash, includesKey, compiler, cmdLine, sourceFile):
-    cachekey = getFileHash(sourceFile, includesKey + ' '.join(cmdLine))
-=======
 def processHeaderChangedMiss(stats, cache, outputFile, manifest, manifestHash, keyInManifest, compiler, cmdLine):
     cachekey = cache.getDirectCacheKey(manifestHash, keyInManifest)
->>>>>>> 3d211721
     stats.registerHeaderChangedMiss()
     returnCode, compilerOutput, compilerStderr = invokeRealCompiler(compiler, cmdLine, captureOutput=True)
     if returnCode == 0 and (outputFile == '' or os.path.exists(outputFile)):
@@ -1382,11 +1004,7 @@
             key, objectHash = manifest.hashes.popitem()
             removedItems.append(objectHash)
         cache.removeObjects(stats, removedItems)
-<<<<<<< HEAD
-        manifest.hashes[includesKey] = cachekey
-=======
         manifest.hashes[keyInManifest] = cachekey
->>>>>>> 3d211721
         cache.setManifest(manifestHash, manifest)
     stats.save()
     printTraceStatement("Finished. Exit code %d" % returnCode)
@@ -1403,19 +1021,6 @@
             grabStderr = True
             break
     if grabStderr:
-<<<<<<< HEAD
-        listOfIncludes, compilerStderr = getIncludes(compilerError, sourceFile, baseDir, stripIncludes)
-    else:
-        listOfIncludes, compilerOutput = getIncludes(compilerOutput, sourceFile, baseDir, stripIncludes)
-    manifest = Manifest(listOfIncludes, {})
-    listOfHashes = [getRelFileHash(fileName, baseDir) for fileName in listOfIncludes]
-    includesKey = getHash(','.join(listOfHashes))
-    cachekey = getFileHash(sourceFile, includesKey + ' '.join(cmdLine))
-
-    if returnCode == 0 and (outputFile == '' or os.path.exists(outputFile)):
-        addObjectToCache(stats, cache, outputFile, compilerOutput, compilerStderr, cachekey)
-        manifest.hashes[includesKey] = cachekey
-=======
         listOfIncludes, compilerStderr = getIncludes(compilerStderr, sourceFile, baseDir, stripIncludes)
     else:
         listOfIncludes, compilerOutput = getIncludes(compilerOutput, sourceFile, baseDir, stripIncludes)
@@ -1427,31 +1032,29 @@
     if returnCode == 0 and (outputFile == '' or os.path.exists(outputFile)):
         addObjectToCache(stats, cache, outputFile, compilerOutput, compilerStderr, cachekey)
         manifest.hashes[keyInManifest] = cachekey
->>>>>>> 3d211721
         cache.setManifest(manifestHash, manifest)
     stats.save()
     printTraceStatement("Finished. Exit code %d" % returnCode)
     return returnCode, compilerOutput, compilerStderr
 
-<<<<<<< HEAD
 def get_pipe_name(cacheDir):
     return '\\\\.\\pipe\\' + cacheDir.replace(':', '-').replace('\\','-')
 
 def serveClient(hPipe):
-    buffer = ctypes.create_string_buffer(PIPE_BUFFER_SIZE)
+    buffer = wintypes.create_string_buffer(PIPE_BUFFER_SIZE)
 
     ERROR_MORE_DATA = 234
     messages = []
     for i in range(4):
         inputMessage = ''
         while True:
-            bytes_read = ctypes.c_int(0)
-            result = ctypes.windll.kernel32.ReadFile(hPipe,
+            bytes_read = wintypes.c_int(0)
+            result = windll.kernel32.ReadFile(hPipe,
                 buffer,
                 PIPE_BUFFER_SIZE,
-                ctypes.addressof(bytes_read),
-                ctypes.c_void_p(0))
-            error = ctypes.windll.kernel32.GetLastError()
+                wintypes.addressof(bytes_read),
+                wintypes.c_void_p(0))
+            error = windll.kernel32.GetLastError()
             if not result and error != ERROR_MORE_DATA:
                 print('Failed read pipe. Error {error}.'.
                        format(error=error))
@@ -1483,17 +1086,17 @@
     response = struct.pack('@III', exitCode, len(stdoutData), len(stderrData))
     response += stdoutData
     response += stderrData
-    responseBuffer = ctypes.create_string_buffer(response, len(response))
-    result = ctypes.windll.kernel32.WriteFile(hPipe,
+    responseBuffer = wintypes.create_string_buffer(response, len(response))
+    result = windll.kernel32.WriteFile(hPipe,
             responseBuffer,
             len(responseBuffer),
-            ctypes.addressof(bytes_read),
-            ctypes.c_void_p(0))
-    error = ctypes.windll.kernel32.GetLastError()
+            wintypes.addressof(bytes_read),
+            wintypes.c_void_p(0))
+    error = windll.kernel32.GetLastError()
     if not result:
         print('Failed write pipe. Error {error}.'.
                    format(error=error))
-    ctypes.windll.kernel32.FlushFileBuffers(hPipe)
+    windll.kernel32.FlushFileBuffers(hPipe)
 
 def cacodaemonMain(daemonNumber):
     cache = ObjectCache()
@@ -1508,27 +1111,27 @@
     PIPE_REJECT_REMOTE_CLIENTS = 0x00000008
     PIPE_UNLIMITED_INSTANCES = 255
     INVALID_HANDLE_VALUE = 0xFFFFFFFF
-    hPipe = ctypes.windll.kernel32.CreateNamedPipeW(ctypes.c_wchar_p(pipeName),
-        ctypes.c_int(PIPE_ACCESS_DUPLEX),
-        ctypes.c_int(PIPE_TYPE_MESSAGE | PIPE_READMODE_MESSAGE | PIPE_WAIT | PIPE_REJECT_REMOTE_CLIENTS),
-        ctypes.c_int(PIPE_UNLIMITED_INSTANCES),
-        ctypes.c_int(PIPE_BUFFER_SIZE),
-        ctypes.c_int(PIPE_BUFFER_SIZE),
-        ctypes.c_int(0),
-        ctypes.c_void_p(0))
+    hPipe = windll.kernel32.CreateNamedPipeW(wintypes.c_wchar_p(pipeName),
+        wintypes.c_int(PIPE_ACCESS_DUPLEX),
+        wintypes.c_int(PIPE_TYPE_MESSAGE | PIPE_READMODE_MESSAGE | PIPE_WAIT | PIPE_REJECT_REMOTE_CLIENTS),
+        wintypes.c_int(PIPE_UNLIMITED_INSTANCES),
+        wintypes.c_int(PIPE_BUFFER_SIZE),
+        wintypes.c_int(PIPE_BUFFER_SIZE),
+        wintypes.c_int(0),
+        wintypes.c_void_p(0))
     if hPipe == INVALID_HANDLE_VALUE:
         print('Failed create pipe {name}. Error {error}.'.
-                format(name=pipeName, error=ctypes.windll.kernel32.GetLastError()))
+                format(name=pipeName, error=windll.kernel32.GetLastError()))
         return 1
     while True:
-        if not ctypes.windll.kernel32.ConnectNamedPipe(hPipe, 0):
+        if not windll.kernel32.ConnectNamedPipe(hPipe, 0):
             print('Failed connect pipe {name}. Error {error}.'.
-                    format(name=pipeName, error=ctypes.windll.kernel32.GetLastError()))
+                    format(name=pipeName, error=windll.kernel32.GetLastError()))
             return 1
         serveClient(hPipe)
-        if not ctypes.windll.kernel32.DisconnectNamedPipe(hPipe):
+        if not windll.kernel32.DisconnectNamedPipe(hPipe):
             print('Failed disconnect pipe {name}. Error {error}.'.
-                    format(name=pipeName, error=ctypes.windll.kernel32.GetLastError()))
+                    format(name=pipeName, error=windll.kernel32.GetLastError()))
             return 1
 
 def getDefaultDaemonCount():
@@ -1565,43 +1168,34 @@
     INFINITE = 0xFFFFFFFF
     for pid in pids:
         print('Terminating {pid}..'.format(pid=pid))
-        hProcess = ctypes.windll.kernel32.OpenProcess(ctypes.c_int(PROCESS_TERMINATE | SYNCHRONIZE),
-                                               ctypes.c_int(0),
-                                               ctypes.c_int(pid))
+        hProcess = windll.kernel32.OpenProcess(wintypes.c_int(PROCESS_TERMINATE | SYNCHRONIZE),
+                                               wintypes.c_int(0),
+                                               wintypes.c_int(pid))
         if not hProcess:
             print('Failed open process, error {error}'.
-                format(error=ctypes.windll.kernel32.GetLastError()))
+                format(error=windll.kernel32.GetLastError()))
             cache.unregiterDaemon(pid)
             continue
-        if not ctypes.windll.kernel32.TerminateProcess(hProcess, 1):
+        if not windll.kernel32.TerminateProcess(hProcess, 1):
             print('Failed terminate process, error {error}'.
-                format(error=ctypes.windll.kernel32.GetLastError()))
-
-        result = ctypes.windll.kernel32.WaitForSingleObject(
-            hProcess, ctypes.c_int(INFINITE))
+                format(error=windll.kernel32.GetLastError()))
+
+        result = windll.kernel32.WaitForSingleObject(
+            hProcess, wintypes.c_int(INFINITE))
         cache.unregiterDaemon(pid)
-        ctypes.windll.kernel32.CloseHandle(hProcess)
-
-def main():
-    if len(sys.argv) == 2 and sys.argv[1] == "--help":
-        print """\
-    clcache.py v0.1"
-=======
+        windll.kernel32.CloseHandle(hProcess)
+
 def main():
     if len(sys.argv) == 2 and sys.argv[1] == "--help":
         print """\
     clcache.py v3.0.1
->>>>>>> 3d211721
       --help   : show this help
       -s       : print cache statistics
       -z       : reset cache statistics
       -M <size>: set maximum cache size (in bytes)
-<<<<<<< HEAD
       --spawn-cacodaemons <count> : spawns count cacodemon processes.
       --cacodaemon [<number>]  : used internally by spawn-cacodaemons.
       --kill-cacodaemons     : kill all cacodaemons associated with current cache dir.
-=======
->>>>>>> 3d211721
     """
         return 0
 
@@ -1615,14 +1209,10 @@
 
     if len(sys.argv) == 3 and sys.argv[1] == "-M":
         cache = ObjectCache()
-<<<<<<< HEAD
-        cfg = Configuration(cache)
-        cfg.setMaximumCacheSize(int(sys.argv[2]))
-        cfg.save()
-        lock = cacheLock(cache)
-        stats = CacheStatistics(cache, lock)
-        cache.clean(stats, cfg.maximumCacheSize())
-        stats.save()
+        with cache.lock:
+            cfg = Configuration(cache)
+            cfg.setMaximumCacheSize(int(sys.argv[2]))
+            cfg.save()
         return 0
 
     if len(sys.argv) >= 2 and sys.argv[1] == "--spawn-cacodaemons":
@@ -1639,24 +1229,6 @@
         killCacodaemons()
         return 0
     compiler = findCompilerBinary(os.environ["PATH"], None)
-    if not compiler:
-        print "Failed to locate cl.exe on PATH (and CLCACHE_CL is not set), aborting."
-        return 1
-    printTraceStatement("Found real compiler binary at '%s'" % compiler)
-    if "CLCACHE_DISABLE" in os.environ:
-        return invokeRealCompiler(compiler, args[1:])[0]
-    exitCode, compilerOutput, compilerStderr = processCompileRequest(compiler, sys.argv)
-    sys.stdout.write(compilerOutput)
-    sys.stderr.write(compilerStderr)
-    return exitCode
-=======
-        with cache.lock:
-            cfg = Configuration(cache)
-            cfg.setMaximumCacheSize(int(sys.argv[2]))
-            cfg.save()
-        return 0
-
-    compiler = findCompilerBinary()
     if not compiler:
         print "Failed to locate cl.exe on PATH (and CLCACHE_CL is not set), aborting."
         return 1
@@ -1673,44 +1245,15 @@
     except LogicException as e:
         print e
         return 1
->>>>>>> 3d211721
 
 def processCompileRequest(compiler, args):
     printTraceStatement("Parsing given commandline '%s'" % args[1:] )
 
-<<<<<<< HEAD
     cmdLine = expandCommandLine(args[1:])
-=======
-    cmdLine = expandCommandLine(sys.argv[1:])
->>>>>>> 3d211721
     printTraceStatement("Expanded commandline '%s'" % cmdLine )
     analysisResult, sourceFile, outputFile = analyzeCommandLine(cmdLine)
 
     if analysisResult == AnalysisResult.MultipleSourceFilesSimple:
-<<<<<<< HEAD
-        return reinvokePerSourceFile(cmdLine, sourceFile)
-
-    cache = ObjectCache()
-    lock = cacheLock(cache)
-    stats = CacheStatistics(cache, lock)
-
-    if analysisResult != AnalysisResult.Ok:
-        if analysisResult == AnalysisResult.NoSourceFile:
-            printTraceStatement("Cannot cache invocation as %s: no source file found" % (' '.join(cmdLine)) )
-            stats.registerCallWithoutSourceFile()
-        elif analysisResult == AnalysisResult.MultipleSourceFilesComplex:
-            printTraceStatement("Cannot cache invocation as %s: multiple source files found" % (' '.join(cmdLine)) )
-            stats.registerCallWithMultipleSourceFiles()
-        elif analysisResult == AnalysisResult.CalledWithPch:
-            printTraceStatement("Cannot cache invocation as %s: precompiled headers in use" % (' '.join(cmdLine)) )
-            stats.registerCallWithPch()
-        elif analysisResult == AnalysisResult.CalledForLink:
-            printTraceStatement("Cannot cache invocation as %s: called for linking" % (' '.join(cmdLine)) )
-            stats.registerCallForLinking()
-        stats.save()
-        return invokeRealCompiler(compiler, args[1:], captureOutput=True)
-
-=======
         return reinvokePerSourceFile(cmdLine, sourceFile), '', ''
 
     cache = ObjectCache()
@@ -1735,29 +1278,21 @@
         return invokeRealCompiler(compiler, args[1:])
     if 'CLCACHE_NODIRECT' in os.environ:
         return processNoDirect(stats, cache, compiler, cmdLine)
->>>>>>> 3d211721
     manifestHash = cache.getManifestHash(compiler, cmdLine, sourceFile)
     manifest = cache.getManifest(manifestHash)
     baseDir = os.environ.get('CLCACHE_BASEDIR')
     if baseDir and not baseDir.endswith(os.path.sep):
         baseDir += os.path.sep
-<<<<<<< HEAD
     hasMissedHeader = False
     if manifest is not None:
         # NOTE: command line options already included in hash for manifest name
-        listOfHashes = []
-=======
-    if manifest is not None:
-        # NOTE: command line options already included in hash for manifest name
         listOfHeaderHashes = []
->>>>>>> 3d211721
         for fileName in manifest.includeFiles:
             fileHash = getRelFileHash(fileName, baseDir)
             if fileHash is not None:
                 # May be if source does not use this header anymore (e.g. if that
                 # header was included through some other header, which now changed).
-<<<<<<< HEAD
-                listOfHashes.append(fileHash)
+                listOfHeaderHashes.append(fileHash)
             else:
                 hasMissedHeader = True
                 break
@@ -1775,13 +1310,8 @@
         #    which is incorrect.
         if hasMissedHeader:
             return processNoManifestMiss(stats, cache, outputFile, manifestHash, baseDir, compiler, cmdLine, sourceFile)
-        includesKey = getHash(','.join(listOfHashes))
-        cachekey = manifest.hashes.get(includesKey)
-=======
-                listOfHeaderHashes.append(fileHash)
         keyInManifest = cache.getKeyInManifest(listOfHeaderHashes)
         cachekey = manifest.hashes.get(keyInManifest)
->>>>>>> 3d211721
         if cachekey is not None:
             if cache.hasEntry(cachekey):
                 return processCacheHit(stats, cache, outputFile, cachekey)
@@ -1789,12 +1319,6 @@
                 return processObjectEvicted(stats, cache, outputFile, cachekey, compiler, cmdLine)
         else:
             # Some of header files changed - recompile and add to manifest
-<<<<<<< HEAD
-            return processHeaderChangedMiss(stats, cache, outputFile, manifest, manifestHash, includesKey, compiler, cmdLine, sourceFile)
-    else:
-        return processNoManifestMiss(stats, cache, outputFile, manifestHash, baseDir, compiler, cmdLine, sourceFile)
-
-=======
             return processHeaderChangedMiss(stats, cache, outputFile, manifest, manifestHash, keyInManifest, compiler, cmdLine)
     else:
         return processNoManifestMiss(stats, cache, outputFile, manifestHash, baseDir, compiler, cmdLine, sourceFile)
@@ -1829,6 +1353,5 @@
         printTraceStatement("Finished. Exit code %d" % returnCode)
         return returnCode, compilerStdout, compilerStderr
 
->>>>>>> 3d211721
 if __name__ == '__main__':
     sys.exit(main())